--- conflicted
+++ resolved
@@ -10,9 +10,6 @@
 
 __all__ = [
     'BaseAssigner', 'MaxIoUAssigner', 'ApproxMaxIoUAssigner', 'AssignResult',
-<<<<<<< HEAD
-    'PointAssigner', 'ATSSAssigner', 'CenterRegionAssigner', 'RegionAssigner'
-=======
-    'PointAssigner', 'ATSSAssigner', 'CenterRegionAssigner', 'GridAssigner'
->>>>>>> a10d24d6
+    'PointAssigner', 'ATSSAssigner', 'CenterRegionAssigner', 'GridAssigner',
+    'RegionAssigner'
 ]