from .anchor_free_head import AnchorFreeHead
from .anchor_head import AnchorHead
from .atss_head import ATSSHead
from .cascade_rpn_head import CascadeRPNHead, StageCascadeRPNHead
from .centripetal_head import CentripetalHead
from .corner_head import CornerHead
from .fcos_head import FCOSHead
from .fovea_head import FoveaHead
from .free_anchor_retina_head import FreeAnchorRetinaHead
from .fsaf_head import FSAFHead
from .ga_retina_head import GARetinaHead
from .ga_rpn_head import GARPNHead
from .gfl_head import GFLHead
from .guided_anchor_head import FeatureAdaption, GuidedAnchorHead
from .nasfcos_head import NASFCOSHead
from .paa_head import PAAHead
from .pisa_retinanet_head import PISARetinaHead
from .pisa_ssd_head import PISASSDHead
from .reppoints_head import RepPointsHead
from .retina_head import RetinaHead
from .retina_sepbn_head import RetinaSepBNHead
from .rpn_head import RPNHead
from .sabl_retina_head import SABLRetinaHead
from .ssd_head import SSDHead
from .transformer_head import TransformerHead
from .vfnet_head import VFNetHead
from .yolact_head import YOLACTHead, YOLACTProtonet, YOLACTSegmHead
from .yolo_head import YOLOV3Head

__all__ = [
    'AnchorFreeHead', 'AnchorHead', 'GuidedAnchorHead', 'FeatureAdaption',
    'RPNHead', 'GARPNHead', 'RetinaHead', 'RetinaSepBNHead', 'GARetinaHead',
    'SSDHead', 'FCOSHead', 'RepPointsHead', 'FoveaHead',
    'FreeAnchorRetinaHead', 'ATSSHead', 'FSAFHead', 'NASFCOSHead',
    'PISARetinaHead', 'PISASSDHead', 'GFLHead', 'CornerHead', 'YOLACTHead',
    'YOLACTSegmHead', 'YOLACTProtonet', 'YOLOV3Head', 'PAAHead',
<<<<<<< HEAD
    'SABLRetinaHead', 'CentripetalHead', 'VFNetHead', 'StageCascadeRPNHead',
    'CascadeRPNHead'
=======
    'SABLRetinaHead', 'CentripetalHead', 'VFNetHead', 'TransformerHead'
>>>>>>> 43b19092
]<|MERGE_RESOLUTION|>--- conflicted
+++ resolved
@@ -34,10 +34,6 @@
     'FreeAnchorRetinaHead', 'ATSSHead', 'FSAFHead', 'NASFCOSHead',
     'PISARetinaHead', 'PISASSDHead', 'GFLHead', 'CornerHead', 'YOLACTHead',
     'YOLACTSegmHead', 'YOLACTProtonet', 'YOLOV3Head', 'PAAHead',
-<<<<<<< HEAD
-    'SABLRetinaHead', 'CentripetalHead', 'VFNetHead', 'StageCascadeRPNHead',
-    'CascadeRPNHead'
-=======
-    'SABLRetinaHead', 'CentripetalHead', 'VFNetHead', 'TransformerHead'
->>>>>>> 43b19092
+    'SABLRetinaHead', 'CentripetalHead', 'VFNetHead', 'TransformerHead',
+    'StageCascadeRPNHead', 'CascadeRPNHead'
 ]