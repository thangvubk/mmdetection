from .builder import build_positional_encoding, build_transformer
from .gaussian_target import gaussian_radius, gen_gaussian_target
from .positional_encoding import (LearnedPositionalEncoding,
                                  SinePositionalEncoding)
<<<<<<< HEAD
from .res_layer import ResLayer, SimplifiedBasicBlock
from .transformer import (FFN, MultiheadAttention, Transformer,
=======
from .res_layer import ResLayer
from .transformer import (FFN, DynamicConv, MultiheadAttention, Transformer,
>>>>>>> 10fc1726
                          TransformerDecoder, TransformerDecoderLayer,
                          TransformerEncoder, TransformerEncoderLayer)

__all__ = [
    'ResLayer', 'gaussian_radius', 'gen_gaussian_target', 'MultiheadAttention',
    'FFN', 'TransformerEncoderLayer', 'TransformerEncoder',
    'TransformerDecoderLayer', 'TransformerDecoder', 'Transformer',
    'build_transformer', 'build_positional_encoding', 'SinePositionalEncoding',
<<<<<<< HEAD
    'LearnedPositionalEncoding', 'SimplifiedBasicBlock'
=======
    'LearnedPositionalEncoding', 'DynamicConv'
>>>>>>> 10fc1726
]<|MERGE_RESOLUTION|>--- conflicted
+++ resolved
@@ -2,13 +2,8 @@
 from .gaussian_target import gaussian_radius, gen_gaussian_target
 from .positional_encoding import (LearnedPositionalEncoding,
                                   SinePositionalEncoding)
-<<<<<<< HEAD
 from .res_layer import ResLayer, SimplifiedBasicBlock
-from .transformer import (FFN, MultiheadAttention, Transformer,
-=======
-from .res_layer import ResLayer
 from .transformer import (FFN, DynamicConv, MultiheadAttention, Transformer,
->>>>>>> 10fc1726
                           TransformerDecoder, TransformerDecoderLayer,
                           TransformerEncoder, TransformerEncoderLayer)
 
@@ -17,9 +12,5 @@
     'FFN', 'TransformerEncoderLayer', 'TransformerEncoder',
     'TransformerDecoderLayer', 'TransformerDecoder', 'Transformer',
     'build_transformer', 'build_positional_encoding', 'SinePositionalEncoding',
-<<<<<<< HEAD
-    'LearnedPositionalEncoding', 'SimplifiedBasicBlock'
-=======
-    'LearnedPositionalEncoding', 'DynamicConv'
->>>>>>> 10fc1726
+    'LearnedPositionalEncoding', 'DynamicConv', 'SimplifiedBasicBlock'
 ]